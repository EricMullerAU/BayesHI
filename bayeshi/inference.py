--- conflicted
+++ resolved
@@ -18,11 +18,7 @@
 from .models import (
     SauryModel, BayesHIModel, TPCNetAllPhases, RNNModel, LSTMSequencePredictor, 
     TransformerWithAttentionAggregation, SimpleCNN, SimpleBNN, LSTMSequenceToSequence, 
-<<<<<<< HEAD
-    BLSTMSequenceToSequence, MyBayesLSTM, VAE, SimpleBLSTM
-=======
-    BLSTMSequenceToSequence, MyBayesLSTM, VAE, HISAClassifier
->>>>>>> 6bfe832b
+    BLSTMSequenceToSequence, MyBayesLSTM, VAE, SimpleBLSTM, HISAClassifier
 )
 from torch.cuda import is_available
 
@@ -108,18 +104,16 @@
         'class': VAE,
         'params': {}
     },
-<<<<<<< HEAD
     'SimpleBLSTM': {
         'class': BLSTMSequenceToSequence,
         'params': {}
-=======
+    },
     'HISAClassifier': {
         'class': HISAClassifier,
         'params': {
             'input_dim': 1,
             'attention': False,
         }
->>>>>>> 6bfe832b
     }
 }
 
