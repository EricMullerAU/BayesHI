--- conflicted
+++ resolved
@@ -1829,7 +1829,6 @@
                     torch.save(self.state_dict(), checkpoint_path)
 
         return trainErrors, valErrors, trainedEpochs, epochTimes
-<<<<<<< HEAD
     
 class ECAAttention(nn.Module):
     def __init__(self, channels, kernel_size=3):
@@ -1893,7 +1892,54 @@
         criterion = nn.CrossEntropyLoss()
         optimizer = optim.Adam(self.parameters(), lr=learningRate)
         scheduler = optim.lr_scheduler.ReduceLROnPlateau(optimizer, mode='min', factor=0.1, patience=schedulerStep)
-=======
+        trainErrors = []
+        valErrors = []
+        epochTimes = []
+        bestValLoss = float('inf')
+        
+        if checkpoint_path != None and checkpoint_path[-4:] != '.pth':
+            raise ValueError("Checkpoint path must end with .pth")
+        
+        print('Training Model')
+        print('Initial learning rate:', scheduler.get_last_lr())
+        trainedEpochs = 0
+
+        for epoch in range(n_epochs):
+            self.train()
+            startTime = time.time()
+            runningLoss = 0.0
+            loop = tqdm(train_loader, file=sys.stdout, desc=f'Epoch {epoch + 1}', unit='batch') if self.verbose else train_loader
+            for inputs, targets in loop:
+                inputs = self.preprocess_inputs(inputs)
+                targets = targets.to(self.device)
+                optimizer.zero_grad()
+                outputs = self(inputs)
+                loss = criterion(outputs, targets)
+                loss.backward()
+                optimizer.step()
+                runningLoss += loss.item()
+                probabilities = torch.softmax(outputs, dim=1)
+                confidence, predictions = torch.max(probabilities, dim=1)
+            trainLoss = runningLoss / len(train_loader)
+            trainErrors.append(trainLoss)
+            trainedEpochs += 1
+            valLoss = self.evaluate(val_loader, criterion)
+            valErrors.append(valLoss)
+    
+            lastLR = scheduler.get_last_lr()
+            scheduler.step(valLoss)
+            if lastLR != scheduler.get_last_lr():
+                print(f'Learning rate changed to {scheduler.get_last_lr()}')
+
+            print(f'Epoch [{epoch + 1}/{n_epochs}], Train Loss: {trainLoss:.4g}, Validation Loss: {valLoss:.4g}, took {time.time() - startTime:.2f}s')
+            epochTimes.append(time.time() - startTime)
+
+            if valLoss < bestValLoss:
+                bestValLoss = valLoss
+                if checkpoint_path is not None:
+                    torch.save(self.state_dict(), checkpoint_path)
+
+        return trainErrors, valErrors, trainedEpochs, epochTimes
 
 
 class BayesLSTM(nn.Module):
@@ -2077,7 +2123,6 @@
         optimizer = optim.AdamW(self.parameters(), lr=learning_rate)
         scheduler = optim.lr_scheduler.ReduceLROnPlateau(optimizer, mode='min', factor=0.1, patience=scheduler_step)
         # earlyStop = earlyStopper(patience=stopper_patience, tol=stopper_tol)
->>>>>>> 2b2ef027
         trainErrors = []
         valErrors = []
         epochTimes = []
@@ -2089,23 +2134,14 @@
         print('Training Model')
         print('Initial learning rate:', scheduler.get_last_lr())
         trainedEpochs = 0
-<<<<<<< HEAD
-
-        for epoch in range(nEpochs):
-=======
         
         for epoch in range(n_epochs):
->>>>>>> 2b2ef027
             self.train()
             startTime = time.time()
             runningLoss = 0.0
             loop = tqdm(train_loader, file=sys.stdout, desc=f'Epoch {epoch + 1}', unit='batch') if self.verbose else train_loader
             for inputs, targets in loop:
-<<<<<<< HEAD
-                inputs = self.preprocess_inputs(inputs)
-=======
                 inputs = inputs.unsqueeze(1).to(self.device)
->>>>>>> 2b2ef027
                 targets = targets.to(self.device)
                 optimizer.zero_grad()
                 outputs = self(inputs)
@@ -2113,7 +2149,115 @@
                 loss.backward()
                 optimizer.step()
                 runningLoss += loss.item()
-<<<<<<< HEAD
+            trainLoss = runningLoss / len(train_loader)
+            trainErrors.append(trainLoss)
+            trainedEpochs += 1
+            valLoss = self.evaluate(val_loader)
+            valErrors.append(valLoss)
+            
+            lastLR = scheduler.get_last_lr()
+            scheduler.step(valLoss)
+            if lastLR != scheduler.get_last_lr():
+                print(f'Learning rate changed to {scheduler.get_last_lr()}')
+                
+            print(f'Epoch [{epoch + 1}/{n_epochs}], Train Loss: {trainLoss:.4g}, Validation Loss: {valLoss:.4g}, took {time.time() - startTime:.2f}s')
+            epochTimes.append(time.time() - startTime)
+            
+            if valLoss < bestValLoss:
+                bestValLoss = valLoss
+                if checkpoint_path is not None:
+                    torch.save(self.state_dict(), checkpoint_path)
+                    
+        return trainErrors, valErrors, trainedEpochs, epochTimes
+    
+class ECAAttention(nn.Module):
+    def __init__(self, channels, kernel_size=3):
+        super(ECAAttention, self).__init__()
+        self.avg_pool = nn.AdaptiveAvgPool1d(1)
+        self.conv = nn.Conv1d(1, 1, kernel_size=kernel_size, padding=(kernel_size - 1) // 2, bias=False)
+        self.sigmoid = nn.Sigmoid()
+
+    def forward(self, x):
+        b, c, _ = x.size()
+        y = self.avg_pool(x).view(b, 1, c)
+        y = self.conv(y)
+        y = self.sigmoid(y)
+        return x * y.expand_as(x)
+
+class HISAClassifier(BaseModel):
+    def __init__(self, input_dim=1, num_layers=4, attention=False):
+        super().__init__()
+        self.default_weights_path = None
+        
+        self.input_dim = input_dim
+        self.num_layers = num_layers
+        
+        if self.num_layers != 4:
+            warnings.warn("HISAClassifier is currently designed for 4 layers. Using 4 layers regardless of num_layers parameter.")
+        
+        self.conv1 = nn.Conv1d(input_dim, 16, kernel_size=11, stride=1, padding=5)
+        self.relu = nn.ReLU()
+        self.conv2 = nn.Conv1d(16, 32, kernel_size=9, stride=1, padding=4)
+        self.conv3 = nn.Conv1d(32, 64, kernel_size=7, stride=1, padding=3)
+        self.conv4 = nn.Conv1d(64, 128, kernel_size=5, stride=1, padding=2)
+        
+        if attention:
+            self.attention = ECAAttention(128, kernel_size=3)
+        else:
+            self.attention = None
+            
+        self.fc = nn.Linear(128 * (input_dim // 16), 128)
+        self.classifier = nn.Linear(128, 2)
+        
+    def forward(self, x):
+        x = self.relu(self.conv1(x))
+        x = self.relu(self.conv2(x))
+        x = self.relu(self.conv3(x))
+        x = self.relu(self.conv4(x))
+        
+        if self.attention is not None:
+            x = self.attention(x)
+        
+        x = x.view(x.size(0), -1)
+        x = self.relu(self.fc(x))
+        x = self.classifier(x)
+        return x
+    
+    def preprocess_inputs(self, x):
+        """ Preprocess inputs by unsqueezing to add channel dimension. """
+        return x.unsqueeze(1).to(self.device) # Add channel dimension: (B, 1, L)
+    
+    def fit(self, train_loader, val_loader, checkpoint_path, nEpochs=100, learningRate=0.001, schedulerStep=15, stopperPatience=20, stopperTol=0.0001):
+        self.to(self.device)
+        criterion = nn.CrossEntropyLoss()
+        optimizer = optim.Adam(self.parameters(), lr=learningRate)
+        scheduler = optim.lr_scheduler.ReduceLROnPlateau(optimizer, mode='min', factor=0.1, patience=schedulerStep)
+        trainErrors = []
+        valErrors = []
+        epochTimes = []
+        bestValLoss = float('inf')
+        
+        if checkpoint_path != None and checkpoint_path[-4:] != '.pth':
+            raise ValueError("Checkpoint path must end with .pth")
+        
+        print('Training Model')
+        print('Initial learning rate:', scheduler.get_last_lr())
+        trainedEpochs = 0
+
+        for epoch in range(nEpochs):
+            self.train()
+            startTime = time.time()
+            runningLoss = 0.0
+            loop = tqdm(train_loader, file=sys.stdout, desc=f'Epoch {epoch + 1}', unit='batch') if self.verbose else train_loader
+            for inputs, targets in loop:
+                inputs = self.preprocess_inputs(inputs)
+                targets = targets.to(self.device)
+                optimizer.zero_grad()
+                outputs = self(inputs)
+                loss = criterion(outputs, targets)
+                loss.backward()
+                optimizer.step()
+                runningLoss += loss.item()
                 probabilities = torch.softmax(outputs, dim=1)
                 confidence, predictions = torch.max(probabilities, dim=1)
             trainLoss = runningLoss / len(train_loader)
@@ -2122,34 +2266,18 @@
             valLoss = self.evaluate(val_loader, criterion)
             valErrors.append(valLoss)
     
-=======
-            trainLoss = runningLoss / len(train_loader)
-            trainErrors.append(trainLoss)
-            trainedEpochs += 1
-            valLoss = self.evaluate(val_loader)
-            valErrors.append(valLoss)
-            
->>>>>>> 2b2ef027
             lastLR = scheduler.get_last_lr()
             scheduler.step(valLoss)
             if lastLR != scheduler.get_last_lr():
                 print(f'Learning rate changed to {scheduler.get_last_lr()}')
-<<<<<<< HEAD
 
             print(f'Epoch [{epoch + 1}/{nEpochs}], Train Loss: {trainLoss:.4f}, Validation Loss: {valLoss:.4f}, took {time.time() - startTime:.2f}s')
             epochTimes.append(time.time() - startTime)
 
-=======
-                
-            print(f'Epoch [{epoch + 1}/{n_epochs}], Train Loss: {trainLoss:.4g}, Validation Loss: {valLoss:.4g}, took {time.time() - startTime:.2f}s')
-            epochTimes.append(time.time() - startTime)
-            
->>>>>>> 2b2ef027
             if valLoss < bestValLoss:
                 bestValLoss = valLoss
                 if checkpoint_path is not None:
                     torch.save(self.state_dict(), checkpoint_path)
-<<<<<<< HEAD
 
         return trainErrors, valErrors, trainedEpochs, epochTimes
     
@@ -2191,9 +2319,6 @@
                 all_probabilities.append(probabilities)
         
         return torch.cat(all_predictions, dim=0), torch.cat(all_probabilities, dim=0)
-=======
-                    
-        return trainErrors, valErrors, trainedEpochs, epochTimes
 
 class VAE(BaseModel):
     def __init__(self, input_dim=256, hidden_dim=128, latent_dim=32, **kwargs):
@@ -2354,5 +2479,4 @@
             plt.scatter(all_latents[:, 0], np.zeros_like(all_latents[:, 0]), c=all_colors if all_colors is not None else 'b', s=5)
             plt.xlabel('Latent Dimension 1')
         plt.title('Latent Space Visualization')
-        plt.show()
->>>>>>> 2b2ef027
+        plt.show()